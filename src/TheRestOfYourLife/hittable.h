--- conflicted
+++ resolved
@@ -37,16 +37,11 @@
 
 class hittable {
     public:
-<<<<<<< HEAD
         virtual bool hit(const ray& r, double ray_tmin, double ray_tmax, hit_record& rec)
             const = 0;
 
         virtual bool bounding_box(double time_start, double time_end, aabb& output_box)
             const = 0;
-=======
-        virtual bool hit(const ray& r, double t_min, double t_max, hit_record& rec) const = 0;
-        virtual bool bounding_box(double time0, double time1, aabb& output_box) const = 0;
->>>>>>> 6d457a4e
 
         virtual double pdf_value(const vec3& o, const vec3& v) const {
             return 0.0;
@@ -72,15 +67,10 @@
             return true;
         }
 
-<<<<<<< HEAD
-        virtual bool bounding_box(double time_start, double time_end, aabb& output_box)
-            const override {
-
+        virtual bool bounding_box(double time_start, double time_end, aabb& output_box)
+            const override
+        {
             return ptr->bounding_box(time_start, time_end, output_box);
-=======
-        virtual bool bounding_box(double time0, double time1, aabb& output_box) const override {
-            return ptr->bounding_box(time0, time1, output_box);
->>>>>>> 6d457a4e
         }
 
     public:
@@ -96,12 +86,8 @@
         virtual bool hit(const ray& r, double ray_tmin, double ray_tmax, hit_record& rec)
             const override;
 
-<<<<<<< HEAD
         virtual bool bounding_box(double time_start, double time_end, aabb& output_box)
             const override;
-=======
-        virtual bool bounding_box(double time0, double time1, aabb& output_box) const override;
->>>>>>> 6d457a4e
 
     public:
         shared_ptr<hittable> ptr;
@@ -121,13 +107,8 @@
 }
 
 
-<<<<<<< HEAD
 bool translate::bounding_box(double time_start, double time_end, aabb& output_box) const {
     if (!ptr->bounding_box(time_start, time_end, output_box))
-=======
-bool translate::bounding_box(double time0, double time1, aabb& output_box) const {
-    if (!ptr->bounding_box(time0, time1, output_box))
->>>>>>> 6d457a4e
         return false;
 
     output_box = aabb(
@@ -146,12 +127,8 @@
             const override;
 
         virtual bool bounding_box(double time_start, double time_end, aabb& output_box)
-            const override {
-
-<<<<<<< HEAD
-=======
-        virtual bool bounding_box(double time0, double time1, aabb& output_box) const override {
->>>>>>> 6d457a4e
+            const override
+        {
             output_box = bbox;
             return hasbox;
         }
